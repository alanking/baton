AC_INIT([baton], m4_esyscmd([git describe --always --dirty | tr -d '\012']), [kdj@sanger.ac.uk])

AC_PREREQ(2.68)
AC_USE_SYSTEM_EXTENSIONS

AM_INIT_AUTOMAKE([foreign -Wall -Werror]) # Must precede AC_PROG_CC

AC_PROG_CC
AC_PROG_CC_C99
AC_PROG_CC_C_O
AC_PROG_CXX
AC_PROG_INSTALL

AM_PROG_AR
AM_PROG_CC_C_O

AC_LANG([C])

LT_INIT

AC_CONFIG_MACRO_DIR([m4])

<<<<<<< HEAD
=======
LT_LIB_CURRENT=0
LT_LIB_REVISION=0
LT_LIB_AGE=0
AC_SUBST(LT_LIB_CURRENT)
AC_SUBST(LT_LIB_REVISION)
AC_SUBST(LT_LIB_AGE)

>>>>>>> 9983a05a
dnl Notes for OSX with homebrew:
dnl Ensure that check.m4 and pkg.m4 are in a system aclocal path or
dnl a path added by ACLOCAL_AMFLAGS in Makefile.am

dnl Packaged (.deb) versus source tree (run-in-place) installation.
IS_PACKAGED_INSTALL=no

IRODS_HOME=
AC_ARG_WITH([irods],
  [AS_HELP_STRING([--with-irods],
    [Specify the location of a run-in-place iRODS installation (default: /usr/local/lib/irods)])],
  [AS_IF(
    [test "x$with_irods" = "xno"],
      [AC_MSG_FAILURE([iRODS is required to build baton])],
    [test "x$with_irods" = "xyes"],
      [AC_MSG_NOTICE([using default iRODS location])
       IRODS_HOME="/usr/local/lib/irods"
       IS_PACKAGED_INSTALL="no"],
     [IRODS_HOME="$with_irods"
      IS_PACKAGED_INSTALL="no"])],
  [IS_PACKAGED_INSTALL="yes"])

BOOST_VERSION=
AC_ARG_WITH([boost-version],
  [AS_HELP_STRING([--with-boost-version],
    [Specify the version number of Boost used in the externals directory (default: boost_1_55_0z)])],
  [AC_MSG_NOTICE([using Boost version $with_boost_version])
   BOOST_VERSION="$with_boost_version"],
  [AC_MSG_NOTICE([using the default Boost version in externals])
   BOOST_VERSION="boost_1_55_0z"])

AC_SUBST(IRODS_HOME)

dnl Begin check unit test
PKG_CHECK_MODULES([CHECK], [check >= 0.9.4], [check_present=yes],
  [check_present=no])
AM_CONDITIONAL(HAVE_CHECK, test "x$check_present" = "xyes")
dnl End check

dnl Begin Sphinx documentation build (HTML manual and manpage)
AC_ARG_VAR([SPHINXBUILD], [Sphinx documentation builder])
AC_PATH_PROG([SPHINXBUILD], sphinx-build, no)

AS_IF(
  [test "x${SPHINXBUILD}" = "xno"],
    [AC_MSG_WARN(unable to find sphinx-build on this system; the HTML manual and manpage will not be created)],
  [])

AM_CONDITIONAL(HAVE_SPHINX, [test "x${SPHINXBUILD}" != "xno"])
dnl End Sphinx

dnl Begin Lcov code coverage analysis
<<<<<<< HEAD
=======

dnl Be aware on OS X that gcc may not really be gcc, but a symlink to
dnl llvm-gcc. In this case, the coverage files will not be generated
dnl unless CC is set to the real gcc when running configure.

>>>>>>> 9983a05a
AC_ARG_ENABLE([coverage],
  [AS_HELP_STRING([--enable-coverage],
    [Enable code coverage analysis (default is no)])],
  [coverage_enabled=${enableval}], [coverage_enabled=no])

AC_ARG_VAR([LCOV], [lcov code coverage analysis tool])
AC_ARG_VAR([GENHTML], [lcov HTML reporting tool])

AS_IF(
  [test "x${coverage_enabled}" = "xyes"],
    [AC_CHECK_LIB(gcov, __gcov_init, [], [])
     AC_PATH_PROG([LCOV], lcov, no)
     AS_IF([test "x${LCOV}" = "xno"],
             [AC_MSG_ERROR(failed to find lcov for coverage analysis)],
            [])
     AC_PATH_PROG([GENHTML], genhtml, no)
     AS_IF([test "x${GENHTML}" = "xno"],
             [AC_MSG_ERROR(failed to find genhtml for coverage reporting)],
           [])],
  [])

AM_CONDITIONAL(COVERAGE_ENABLED, [test "x${coverage_enabled}" = "xyes"])
dnl End Lcov

dnl librt exists on Linux, but not OSX
AC_CHECK_LIB([rt], [timer_create])
AC_CHECK_LIB([m], [log10])
AC_CHECK_LIB([pthread], [pthread_kill])
AC_CHECK_LIB([gssapi_krb5], [gss_acquire_cred])
AC_CHECK_LIB([jansson], [json_unpack], [],
  [AC_MSG_ERROR([failed to detect the required library libjannson])])

dnl Save the original values to restore between tests
CPPFLAGS_ORIG=${CPPFLAGS}
LDFLAGS_ORIG=${LDFLAGS}
LIBS_ORIG=${LIBS}

dnl Begin iRODS 3.3.x

dnl iRODS 3.3.x supports only run-in-place (RIP) installation.  Its
dnl headers and shared libraries are in non-standard places, which may
dnl be determined relative to IRODS_HOME.
IRODS3_CPPFLAGS=\
"-I${IRODS_HOME}/lib/api/include \
-I${IRODS_HOME}/lib/core/include \
-I${IRODS_HOME}/lib/md5/include \
-I${IRODS_HOME}/lib/sha1/include \
-I${IRODS_HOME}/server/core/include \
-I${IRODS_HOME}/server/drivers/include \
-I${IRODS_HOME}/server/icat/include \
-I${IRODS_HOME}/server/re/include"
IRODS3_LDFLAGS="-L${IRODS_HOME}/lib/core/obj"

CPPFLAGS="$CPPFLAGS_ORIG ${IRODS3_CPPFLAGS}"
LDFLAGS="$LDFLAGS_ORIG ${IRODS3_LDFLAGS}"
LIBS="${LIBS_ORIG}"

HAVE_IRODS3=no

AC_RUN_IFELSE(
  [AC_LANG_PROGRAM([
#include <string.h>
#include <rodsVersion.h>
], [
#if defined (RODS_REL_VERSION)
  return strncmp("rods3.3", RODS_REL_VERSION, 7);
#else
  exit(-1);
#endif
])],
<<<<<<< HEAD
  [
=======
  [ dnl AC_DEFINE([HAVE_IRODS3], [], [iRODS 3.3.x])
>>>>>>> 9983a05a
   AC_MSG_NOTICE([detected iRODS 3.3.x])
   [HAVE_IRODS3=yes]
   AC_CHECK_LIB([RodsAPIs], [getRodsEnvFileName], [],
     [AC_MSG_ERROR([unable to find the iRODS library libRodsAPIs])])])

AM_CONDITIONAL(HAVE_IRODS3, test "x$HAVE_IRODS3" = "xyes")

IRODS3_CPPFLAGS="${CPPFLAGS}"
IRODS3_LDFLAGS="${LDFLAGS}"
IRODS3_LIBS="${LIBS}"

CPPFLAGS="${CPPFLAGS_ORIG}"
LDFLAGS="${LDFLAGS_ORIG}"
LIBS="${LIBS_ORIG}"
dnl End iRODS 3.3.x

dnl Begin iRODS 4.x

dnl iRODS 4.x supports both packaged (PKG) and run-in-place (RIP)
dnl installation.  Its headers and shared libraries may be in in /usr
dnl (PKG) or in non-standard places which may be determined relative
dnl to IRODS_HOME (RIP).  A problem with the RIP version is that
dnl apparently the client shared libraries are not built.
IRODS4_RIP_CPPFLAGS=\
"-I${IRODS_HOME}/lib/api/include \
-I${IRODS_HOME}/lib/core/include \
-I${IRODS_HOME}/lib/md5/include \
-I${IRODS_HOME}/lib/sha1/include \
-I${IRODS_HOME}/server/core/include \
-I${IRODS_HOME}/server/drivers/include \
-I${IRODS_HOME}/server/icat/include \
-I${IRODS_HOME}/server/re/include"
IRODS4_RIP_LDFLAGS="-L${IRODS_HOME}/lib/core/obj"
IRODS4_RIP_LIBS="-lRodsAPIs"

IRODS4_RIP_BOOST_CPPFLAGS="-I${IRODS_HOME}/../external/${BOOST_VERSION}/boost"
IRODS4_RIP_BOOST_LDFLAGS="-L${IRODS_HOME}/../external/${BOOST_VERSION}/stage/lib"
<<<<<<< HEAD
IRODS4_RIP_BOOST_LIBS="-lboost_system -lboost_filesystem -lboost_regex -lboost_thread -lboost_chrono"

IRODS4_PKG_CPPFLAGS="-I/usr/include/irods"
IRODS4_PKG_LDFLAGS="-L/usr/lib/irods/externals"
IRODS4_PKG_LIBS="-lrods_client_api -lrods_client"
IRODS4_PKG_BOOST_LIBS="-lboost_system -lboost_filesystem -lboost_regex -lboost_thread -lboost_chrono"
=======
IRODS4_RIP_BOOST_LIBS="-lboost_system -lboost_filesystem -lboost_regex -lboost_thread"

IRODS4_PKG_CPPFLAGS="-I/usr/include/irods"
IRODS4_PKG_LDFLAGS="-L/usr/lib/irods"
IRODS4_PKG_LIBS="-lrods_client_api -lrods_client"
IRODS4_PKG_BOOST_LIBS="-lboost_system -lboost_filesystem -lboost_regex -lboost_thread"
>>>>>>> 9983a05a

HAVE_IRODS4=no

CPPFLAGS=${IRODS4_PKG_CPPFLAGS}
AC_RUN_IFELSE(
  [AC_LANG_PROGRAM([
#include <string.h>
#include <rodsVersion.hpp>
], [
#if defined (RODS_REL_VERSION)
  return strncmp("rods4.", RODS_REL_VERSION, 5);
#else
  exit(-1);
#endif
])],
  [ dnl AC_DEFINE([HAVE_IRODS4], [], [iRODS 4.x])
   AC_MSG_NOTICE([detected packaged iRODS 4.x])
   [HAVE_IRODS4=yes]])

CPPFLAGS=${IRODS4_RIP_CPPFLAGS}
AC_RUN_IFELSE(
  [AC_LANG_PROGRAM([
#include <string.h>
#include <rodsVersion.hpp>
], [
#if defined (RODS_REL_VERSION)
  return strncmp("rods4.", RODS_REL_VERSION, 5);
#else
  exit(-1);
#endif
])],
  [ dnl AC_DEFINE([HAVE_IRODS4], [], [iRODS 4.x])
   AC_MSG_NOTICE([detected run-in-place iRODS 4.x])
   HAVE_IRODS4=yes])
CPPFLAGS="$CPPFLAGS_ORIG"

AM_CONDITIONAL(HAVE_IRODS4, test "x$HAVE_IRODS4" = "xyes")

IRODS4_CPPFLAGS=
IRODS4_LDFLAGS=
IRODS4_BOOST_LIBS=

AS_IF(
  [test "x$IS_PACKAGED_INSTALL" = "xyes"],
    dnl Packed iRODS 4.x has irods_client_api and irods_client
    [IRODS4_CPPFLAGS=${IRODS4_PKG_CPPFLAGS}
     IRODS4_LDFLAGS=${IRODS4_PKG_LDFLAGS}

     CPPFLAGS="${CPPFLAGS_ORIG} ${IRODS4_PKG_CPPFLAGS}"
     LDFLAGS="${LDFLAGS_ORIG} ${IRODS4_PKG_LDFLAGS}"

     AC_CHECK_LIB([crypto], [EVP_EncryptUpdate], [],
      [AC_MSG_ERROR([unable to find the required library libcrypto])])
     AC_CHECK_LIB([ssl], [SSL_get_error], [],
      [AC_MSG_ERROR([unable to find the required library libssl])])

     LIBS="${IRODS4_PKG_BOOST_LIBS} -lstdc++ $LIBS"

     AC_CHECK_LIB([irods_client_api], [api_pack_table_init], [],
       [AC_MSG_ERROR([unable to find the iRODS library libirods_client_api])],
       [-rdynamic -lirods_client -ldl])

     AC_CHECK_LIB([irods_client], [getRodsEnvFileName], [],
       [AC_MSG_ERROR([unable to find the iRODS library libirods_client])],
       [-rdynamic -ldl])],

  [test "x$IS_PACKAGED_INSTALL" = "xno" && test "x$HAVE_IRODS3" = "xno"],
    dnl Run-in-place iRODS 4.x has only RodsAPIs
    [IRODS4_CPPFLAGS="${IRODS4_RIP_CPPFLAGS} ${IRODS4_RIP_BOOST_CPPFLAGS}"
     IRODS4_LDFLAGS="${IRODS4_RIP_LDFLAGS} ${IRODS4_RIP_BOOST_LDFLAGS}"

     CPPFLAGS="${CPPFLAGS_ORIG} ${IRODS4_RIP_CPPFLAGS}"
     LDFLAGS="${LDFLAGS_ORIG} ${IRODS4_RIP_LDFLAGS}"

     AC_CHECK_LIB([crypto], [EVP_EncryptUpdate], [],
      [AC_MSG_ERROR([unable to find the required library libcrypto])])
     AC_CHECK_LIB([ssl], [SSL_get_error], [],
      [AC_MSG_ERROR([unable to find the required library libssl])])

     CPPFLAGS="${IRODS4_RIP_BOOST_CPPFLAGS} $CPPFLAGS"
     LDFLAGS="${IRODS4_RIP_BOOST_LDFLAGS} $LDFLAGS"
     LIBS="${IRODS4_RIP_BOOST_LIBS} -lstdc++ $LIBS"

     AC_CHECK_LIB([RodsAPIs], [getRodsEnv], [],
       [AC_MSG_ERROR([unable to find the iRODS library libRodsAPIs])],
       [-ldl])])

IRODS4_CPPFLAGS="${CPPFLAGS}"
IRODS4_LDFLAGS="${LDFLAGS}"
IRODS4_LIBS="${LIBS}"

CPPFLAGS="${CPPFLAGS_ORIG}"
LDFLAGS="${LDFLAGS_ORIG}"
LIBS="${LIBS_ORIG}"
dnl End test for iRODS 4.x

dnl Examine the test results
AS_IF(
  [test "x$IS_PACKAGED_INSTALL" = "xyes" && test "x$HAVE_IRODS4" = "xno"],
    [AC_MSG_ERROR([failed to detect the packaged iRODS 4.x installation])],
  [test "x$IS_PACKAGED_INSTALL" = "xyes" && test "x$HAVE_IRODS4" = "xyes"],
    [AC_MSG_NOTICE([detected the packaged iRODS 4.x installation])
     AC_DEFINE([HAVE_IRODS4], [], [iRODS 4.x])
     CPPFLAGS="${IRODS4_CPPFLAGS}"
     LDFLAGS="${IRODS4_LDFLAGS}"
     LDLIBS="${IRODS4_LIBS}"
     LIBS="${IRODS4_LIBS}"],
  [test "x$IS_PACKAGED_INSTALL" = "xno" && test "x$HAVE_IRODS3" = "xyes"],
    [AC_MSG_NOTICE([detected an iRODS 3.3.x installation in ${IRODS_HOME}])
     AC_DEFINE([HAVE_IRODS3], [], [iRODS 3.3.x])
     CPPFLAGS="${IRODS3_CPPFLAGS}"
     LDFLAGS="${IRODS3_LDFLAGS}"
     LDLIBS="${IRODS3_LIBS}"
     LIBS="${IRODS3_LIBS}"],
  [test "x$IS_PACKAGED_INSTALL" = "xno" && test "x$HAVE_IRODS3" = "xno" &&
   test "x$HAVE_IRODS4" = "xyes"],
    [AC_MSG_NOTICE([detected an iRODS 4.x installation in ${IRODS_HOME}])
     AC_DEFINE([HAVE_IRODS4], [], [iRODS 4.x])
     CPPFLAGS="${IRODS4_CPPFLAGS}"
     LDFLAGS="${IRODS4_LDFLAGS}"
     LDLIBS="${IRODS4_LIBS}"
     LIBS="${IRODS4_LIBS}"],
  [AC_MSG_ERROR([failed to detect any iRODS installation])])

AC_CONFIG_HEADERS([config.h])
AC_CONFIG_SRCDIR([src/baton.h])
AC_CONFIG_FILES([baton.pc Makefile src/Makefile tests/Makefile doc/Makefile])
AC_OUTPUT<|MERGE_RESOLUTION|>--- conflicted
+++ resolved
@@ -1,4 +1,4 @@
-AC_INIT([baton], m4_esyscmd([git describe --always --dirty | tr -d '\012']), [kdj@sanger.ac.uk])
+AC_INIT([baton], m4_esyscmd([git describe --dirty | tr -d '\012']), [kdj@sanger.ac.uk])
 
 AC_PREREQ(2.68)
 AC_USE_SYSTEM_EXTENSIONS
@@ -20,8 +20,6 @@
 
 AC_CONFIG_MACRO_DIR([m4])
 
-<<<<<<< HEAD
-=======
 LT_LIB_CURRENT=0
 LT_LIB_REVISION=0
 LT_LIB_AGE=0
@@ -29,7 +27,6 @@
 AC_SUBST(LT_LIB_REVISION)
 AC_SUBST(LT_LIB_AGE)
 
->>>>>>> 9983a05a
 dnl Notes for OSX with homebrew:
 dnl Ensure that check.m4 and pkg.m4 are in a system aclocal path or
 dnl a path added by ACLOCAL_AMFLAGS in Makefile.am
@@ -82,14 +79,11 @@
 dnl End Sphinx
 
 dnl Begin Lcov code coverage analysis
-<<<<<<< HEAD
-=======
 
 dnl Be aware on OS X that gcc may not really be gcc, but a symlink to
 dnl llvm-gcc. In this case, the coverage files will not be generated
 dnl unless CC is set to the real gcc when running configure.
 
->>>>>>> 9983a05a
 AC_ARG_ENABLE([coverage],
   [AS_HELP_STRING([--enable-coverage],
     [Enable code coverage analysis (default is no)])],
@@ -160,11 +154,7 @@
   exit(-1);
 #endif
 ])],
-<<<<<<< HEAD
-  [
-=======
   [ dnl AC_DEFINE([HAVE_IRODS3], [], [iRODS 3.3.x])
->>>>>>> 9983a05a
    AC_MSG_NOTICE([detected iRODS 3.3.x])
    [HAVE_IRODS3=yes]
    AC_CHECK_LIB([RodsAPIs], [getRodsEnvFileName], [],
@@ -202,21 +192,12 @@
 
 IRODS4_RIP_BOOST_CPPFLAGS="-I${IRODS_HOME}/../external/${BOOST_VERSION}/boost"
 IRODS4_RIP_BOOST_LDFLAGS="-L${IRODS_HOME}/../external/${BOOST_VERSION}/stage/lib"
-<<<<<<< HEAD
 IRODS4_RIP_BOOST_LIBS="-lboost_system -lboost_filesystem -lboost_regex -lboost_thread -lboost_chrono"
 
 IRODS4_PKG_CPPFLAGS="-I/usr/include/irods"
 IRODS4_PKG_LDFLAGS="-L/usr/lib/irods/externals"
 IRODS4_PKG_LIBS="-lrods_client_api -lrods_client"
 IRODS4_PKG_BOOST_LIBS="-lboost_system -lboost_filesystem -lboost_regex -lboost_thread -lboost_chrono"
-=======
-IRODS4_RIP_BOOST_LIBS="-lboost_system -lboost_filesystem -lboost_regex -lboost_thread"
-
-IRODS4_PKG_CPPFLAGS="-I/usr/include/irods"
-IRODS4_PKG_LDFLAGS="-L/usr/lib/irods"
-IRODS4_PKG_LIBS="-lrods_client_api -lrods_client"
-IRODS4_PKG_BOOST_LIBS="-lboost_system -lboost_filesystem -lboost_regex -lboost_thread"
->>>>>>> 9983a05a
 
 HAVE_IRODS4=no
 
